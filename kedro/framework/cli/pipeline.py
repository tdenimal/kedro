# Copyright 2020 QuantumBlack Visual Analytics Limited
#
# Licensed under the Apache License, Version 2.0 (the "License");
# you may not use this file except in compliance with the License.
# You may obtain a copy of the License at
#
#     http://www.apache.org/licenses/LICENSE-2.0
#
# THE SOFTWARE IS PROVIDED "AS IS", WITHOUT WARRANTY OF ANY KIND,
# EXPRESS OR IMPLIED, INCLUDING BUT NOT LIMITED TO THE WARRANTIES
# OF MERCHANTABILITY, FITNESS FOR A PARTICULAR PURPOSE, AND
# NONINFRINGEMENT. IN NO EVENT WILL THE LICENSOR OR OTHER CONTRIBUTORS
# BE LIABLE FOR ANY CLAIM, DAMAGES, OR OTHER LIABILITY, WHETHER IN AN
# ACTION OF CONTRACT, TORT OR OTHERWISE, ARISING FROM, OUT OF, OR IN
# CONNECTION WITH THE SOFTWARE OR THE USE OR OTHER DEALINGS IN THE SOFTWARE.
#
# The QuantumBlack Visual Analytics Limited ("QuantumBlack") name and logo
# (either separately or in combination, "QuantumBlack Trademarks") are
# trademarks of QuantumBlack. The License does not grant you any right or
# license to the QuantumBlack Trademarks. You may not use the QuantumBlack
# Trademarks or any confusingly similar mark as a trademark for your product,
# or use the QuantumBlack Trademarks in any other manner that might cause
# confusion in the marketplace, including but not limited to in advertising,
# on websites, or on software.
#
# See the License for the specific language governing permissions and
# limitations under the License.

"""A collection of CLI commands for working with Kedro pipelines."""
import json
import shutil
import sys
import tempfile
from importlib import import_module
from pathlib import Path
from textwrap import indent
from typing import Tuple
from zipfile import ZipFile

import click
import yaml
from setuptools.dist import Distribution

import kedro
from kedro.framework.cli.cli import _assert_pkg_name_ok, _handle_exception
from kedro.framework.cli.utils import (
    KedroCliError,
    _clean_pycache,
    _filter_deprecation_warnings,
    call,
    env_option,
    python_call,
)
from kedro.framework.context import KedroContext, load_context

_SETUP_PY_TEMPLATE = """# -*- coding: utf-8 -*-
from setuptools import setup, find_packages

setup(
    name="{name}",
    version="{version}",
    description="Modular pipeline `{name}`",
    packages=find_packages(),
    include_package_data=True,
    package_data={package_data},
)
"""


@click.group()
def pipeline():
    """Commands for working with pipelines."""


def _check_pipeline_name(ctx, param, value):  # pylint: disable=unused-argument
    if value:
        _assert_pkg_name_ok(value)
    return value


@pipeline.command("create")
@click.argument("name", nargs=1, callback=_check_pipeline_name)
@click.option(
    "--skip-config",
    is_flag=True,
    help="Skip creation of config files for the new pipeline(s).",
)
@env_option(help="Environment to create pipeline configuration in. Defaults to `base`.")
def create_pipeline(name, skip_config, env):
    """Create a new modular pipeline by providing the new pipeline name as an argument."""
    try:
        context = load_context(Path.cwd(), env=env)
    except Exception as err:  # pylint: disable=broad-except
        _handle_exception(
            f"Unable to load Kedro context with environment `{env}`. "
            f"Make sure it exists in the project configuration.\nError: {err}"
        )

    package_dir = _get_project_package_dir(context)
    output_dir = package_dir / "pipelines"

    result_path = _create_pipeline(name, context.project_version, output_dir)
    _copy_pipeline_tests(name, result_path, package_dir)
    _copy_pipeline_configs(name, result_path, context, skip_config, env=env)
    click.secho(f"\nPipeline `{name}` was successfully created.\n", fg="green")

    click.secho(
        f"To be able to run the pipeline `{name}`, you will need to add it "
        f"to `register_pipelines()` in `{package_dir / 'hooks.py'}`.",
        fg="yellow",
    )


@pipeline.command("delete")
@click.argument("name", nargs=1, callback=_check_pipeline_name)
@env_option(
    help="Environment to delete pipeline configuration from. Defaults to `base`."
)
@click.option(
    "-y", "--yes", is_flag=True, help="Confirm deletion of pipeline non-interactively."
)
def delete_pipeline(name, env, yes):
    """Delete a modular pipeline by providing the pipeline name as an argument."""
    try:
        context = load_context(Path.cwd(), env=env)
    except Exception as err:  # pylint: disable=broad-except
        _handle_exception(
            f"Unable to load Kedro context with environment `{env}`. "
            f"Make sure it exists in the project configuration.\nError: {err}"
        )

    package_dir = _get_project_package_dir(context)

    env = env or "base"
    pipeline_artifacts = _get_pipeline_artifacts(context, pipeline_name=name, env=env)
    dirs = [path for path in pipeline_artifacts if path.is_dir()]

    if not yes:
        click.echo(
            "The following directories and everything within them will be removed:\n"
        )
        click.echo(indent("\n".join(str(dir_) for dir_ in dirs), " " * 2))
        click.echo()
        yes = click.confirm(f"Are you sure you want to delete pipeline `{name}`?")
        click.echo()

    if not yes:
        raise KedroCliError("Deletion aborted!")

    _delete_dirs(*dirs)
    click.secho(f"\nPipeline `{name}` was successfully deleted.\n", fg="green")
    click.secho(
        f"If you added the pipeline `{name}` to `register_pipelines()` in "
        f"`{package_dir / 'hooks.py'}`, you will need to remove it.`",
        fg="yellow",
    )


@pipeline.command("list")
@env_option
def list_pipelines(env):
    """List all pipelines defined in your hooks.py file."""
    context = load_context(Path.cwd(), env=env)
    project_pipelines = context.pipelines
    click.echo(yaml.dump(sorted(project_pipelines)))


@pipeline.command("describe")
@env_option
@click.argument("name", nargs=1)
def describe_pipeline(name, env):
    """Describe a pipeline by providing the pipeline name as an argument."""
    context = load_context(Path.cwd(), env=env)
    pipeline_obj = context.pipelines.get(name)
    if not pipeline_obj:
        existing_pipelines = ", ".join(sorted(context.pipelines.keys()))
        raise KedroCliError(
            f"`{name}` pipeline not found. Existing pipelines: [{existing_pipelines}]"
        )

    result = {
        "Nodes": [
            f"{node.short_name} ({node._func_name})"  # pylint: disable=protected-access
            for node in pipeline_obj.nodes
        ]
    }

    click.echo(yaml.dump(result))


@pipeline.command("pull")
@click.argument("package_path", nargs=1)
@env_option(
    help="Environment to install the pipeline configuration to. Defaults to `base`."
)
@click.option(
    "--alias",
    type=str,
    default="",
    callback=_check_pipeline_name,
    help="Alternative name to unpackage under.",
)
def pull_package(package_path, env, alias):
    """Pull a modular pipeline package, unpack it and install the files to corresponding
    locations.
    """
    # pylint: disable=import-outside-toplevel
    import fsspec

    from kedro.io.core import get_protocol_and_path

    protocol, _ = get_protocol_and_path(package_path)
    filesystem = fsspec.filesystem(protocol)

    with tempfile.TemporaryDirectory() as temp_dir:
        temp_dir_path = Path(temp_dir).resolve()
        if package_path.endswith(".whl") and filesystem.exists(package_path):
            with filesystem.open(package_path) as fs_file:
                ZipFile(fs_file).extractall(temp_dir_path)
        else:
            python_call(
                "pip",
                ["download", "--no-deps", "--dest", str(temp_dir_path), package_path],
            )
            wheel_file = list(temp_dir_path.glob("*.whl"))
            # `--no-deps` should fetch only one wheel file, and CLI should fail if that's
            # not the case.
            if len(wheel_file) != 1:
                file_names = [wf.name for wf in wheel_file]
                raise KedroCliError(
                    f"More than 1 or no wheel files found: {str(file_names)}. "
                    "There has to be exactly one distribution file."
                )
            ZipFile(wheel_file[0]).extractall(temp_dir_path)

        dist_info_file = list(temp_dir_path.glob("*.dist-info"))
        if len(dist_info_file) != 1:
            raise KedroCliError(
                f"More than 1 or no dist-info files found from {package_path}. "
                "There has to be exactly one dist-info directory."
            )
        # Extract package name, based on the naming convention for wheel files
        # https://www.python.org/dev/peps/pep-0427/#file-name-convention
        package_name = dist_info_file[0].stem.split("-")[0]

        _clean_pycache(temp_dir_path)
        _install_files(package_name, temp_dir_path, env, alias)


def _install_files(
    package_name: str, source_path: Path, env: str = None, alias: str = None
):
    env = env or "base"
    context = load_context(Path.cwd(), env=env)

    package_source, test_source, conf_source = _get_package_artifacts(
        source_path, package_name
    )

    pipeline_name = alias or package_name
    package_dest, test_dest, conf_dest = _get_pipeline_artifacts(
        context, pipeline_name=pipeline_name, env=env
    )

    if conf_source.is_dir():
        _sync_dirs(conf_source, conf_dest)
        # `config` was packaged under `package_name` directory with `kedro pipeline package`.
        # Since `config` was already synced, we don't want to send it again
        # when syncing the package, so we remove it.
        shutil.rmtree(str(conf_source))

    if test_source.is_dir():
        _sync_dirs(test_source, test_dest)

    # Sync everything under package directory, except `config` since we already sent it.
    if package_source.is_dir():
        _sync_dirs(package_source, package_dest)


@pipeline.command("package")
@env_option(
    help="Environment where the pipeline configuration lives. Defaults to `base`."
)
@click.option(
    "--alias",
    type=str,
    default="",
    callback=_check_pipeline_name,
    help="Alternative name to package under.",
)
@click.option(
    "-d",
    "--destination",
    type=click.Path(resolve_path=True, file_okay=False),
    help="Location where to create the wheel file. Defaults to `src/dist`.",
)
@click.option(
    "-v",
    "--version",
    type=str,
    default="0.1",
    show_default=True,
    help="Version to package under.",
)
@click.argument("name", nargs=1)
def package_pipeline(name, env, alias, destination, version):
    """Package up a pipeline for easy distribution. A .whl file
    will be created in a `<source_dir>/dist/`."""
    context = load_context(Path.cwd(), env=env)

    result_path = _package_pipeline(
        name,
        context,
        package_name=alias,
        destination=destination,
        env=env,
        version=version,
    )

    as_alias = f" as `{alias}`" if alias else ""
    message = f"Pipeline `{name}` packaged{as_alias}! Location: {result_path}"
    click.secho(message, fg="green")


def _package_pipeline(  # pylint: disable=too-many-arguments
    name: str,
    context: KedroContext,
    package_name: str = None,
    destination: str = None,
    env: str = None,
    version: str = None,
) -> Path:
    package_dir = _get_project_package_dir(context)
    env = env or "base"
    package_name = package_name or name
    version = version or "0.1"

    artifacts_to_package = _get_pipeline_artifacts(context, pipeline_name=name, env=env)
    destination = Path(destination) if destination else package_dir.parent / "dist"

    _generate_wheel_file(package_name, destination, artifacts_to_package, version)

    _clean_pycache(package_dir)
    _clean_pycache(context.project_path)

    return destination


def _get_wheel_name(**kwargs):
    # https://stackoverflow.com/questions/51939257/how-do-you-get-the-filename-of-a-python-wheel-when-running-setup-py
    dist = Distribution(attrs=kwargs)
    bdist_wheel_cmd = dist.get_command_obj("bdist_wheel")
    bdist_wheel_cmd.ensure_finalized()

    distname = bdist_wheel_cmd.wheel_dist_name
    tag = "-".join(bdist_wheel_cmd.get_tag())
    return f"{distname}-{tag}.whl"


def _generate_wheel_file(
    package_name: str, destination: Path, source_paths: Tuple[Path, ...], version: str
) -> None:
    with tempfile.TemporaryDirectory() as temp_dir:
        temp_dir_path = Path(temp_dir).resolve()

        # Copy source folders
        target_paths = _get_package_artifacts(temp_dir_path, package_name)
        for source, target in zip(source_paths, target_paths):
            if source.is_dir():
                _sync_dirs(source, target)

        # Build a setup.py on the fly
        setup_file = _generate_setup_file(package_name, version, temp_dir_path)

        package_file = destination / _get_wheel_name(name=package_name, version=version)
        if package_file.is_file():
            click.secho(
                f"Package file {package_file} will be overwritten!", fg="yellow"
            )

        # python setup.py bdist_wheel --dist-dir <destination>
        call(
            [
                sys.executable,
                str(setup_file.resolve()),
                "bdist_wheel",
                "--dist-dir",
                str(destination),
            ],
            cwd=temp_dir,
        )


def _generate_setup_file(package_name: str, version: str, output_dir: Path) -> Path:
    setup_file = output_dir / "setup.py"
    package_data = {
        package_name: [
            "README.md",
            "config/parameters*",
            "config/**/parameters*",
            "config/parameters*/**",
        ]
    }
    setup_file_context = dict(
        name=package_name, version=version, package_data=json.dumps(package_data)
    )
    setup_file.write_text(_SETUP_PY_TEMPLATE.format(**setup_file_context))
    return setup_file


def _create_pipeline(name: str, kedro_version: str, output_dir: Path) -> Path:
    with _filter_deprecation_warnings():
        # pylint: disable=import-outside-toplevel
        from cookiecutter.main import cookiecutter

    template_path = Path(kedro.__file__).parent / "templates" / "pipeline"
    cookie_context = {"pipeline_name": name, "kedro_version": kedro_version}

    click.echo(f"Creating the pipeline `{name}`: ", nl=False)

    try:
        result_path = cookiecutter(
            str(template_path),
            output_dir=str(output_dir),
            no_input=True,
            extra_context=cookie_context,
        )
    except Exception as exc:
        click.secho("FAILED", fg="red")
<<<<<<< HEAD
        cls = exc.__class__
        raise KedroCliError(f"{cls.__module__}.{cls.__qualname__}: {exc}") from exc
=======
        cls = ex.__class__
        raise KedroCliError(f"{cls.__module__}.{cls.__qualname__}: {ex}") from ex
>>>>>>> 02235559

    click.secho("OK", fg="green")
    result_path = Path(result_path)
    message = indent(f"Location: `{result_path.resolve()}`", " " * 2)
    click.secho(message, bold=True)

    _clean_pycache(result_path)

    return result_path


# pylint: disable=missing-raises-doc
def _sync_dirs(source: Path, target: Path, prefix: str = ""):
    """Recursively copies `source` directory into `target` directory without
    overwriting any existing files/directories in the target using the following
    rules:
        1) Skip any files/directories from source have same names as files in target.
        2) Copy all files from source to target.
        3) Recursively copy all directories from source to target.

    Args:
        source: A local directory to copy from, must exist.
        target: A local directory to copy to, will be created if doesn't exist yet.
        prefix: Prefix for CLI message indentation.
    """

    existing = list(target.iterdir()) if target.is_dir() else []
    existing_files = {f.name for f in existing if f.is_file()}
    existing_folders = {f.name for f in existing if f.is_dir()}

    for source_path in source.iterdir():
        source_name = source_path.name
        target_path = target / source_name
        click.echo(indent(f"Creating `{target_path}`: ", prefix), nl=False)

        if (  # rule #1
            source_name in existing_files
            or source_path.is_file()
            and source_name in existing_folders
        ):
            click.secho("SKIPPED (already exists)", fg="yellow")
        elif source_path.is_file():  # rule #2
            try:
                target.mkdir(exist_ok=True, parents=True)
                shutil.copyfile(str(source_path), str(target_path))
            except Exception:
                click.secho("FAILED", fg="red")
                raise
            click.secho("OK", fg="green")
        else:  # source_path is a directory, rule #3
            click.echo()
            double_prefix = (prefix or " ") * 2
            _sync_dirs(source_path, target_path, prefix=double_prefix)


def _get_project_package_dir(context: KedroContext) -> Path:
    # import the module of the current Kedro project
    project_package = import_module(context.package_name)
    # locate the directory of the project Python package
    package_dir = Path(project_package.__file__).parent
    return package_dir


def _get_pipeline_artifacts(
    context: KedroContext, pipeline_name: str, env: str
) -> Tuple[Path, Path, Path]:
    """From existing project, returns in order: source_path, tests_path, config_path"""
    package_dir = _get_project_package_dir(context)
    artifacts = (
        package_dir / "pipelines" / pipeline_name,
        package_dir.parent / "tests" / "pipelines" / pipeline_name,
        context.project_path / context.CONF_ROOT / env / "pipelines" / pipeline_name,
    )
    return artifacts


def _get_package_artifacts(
    source_path: Path, package_name: str
) -> Tuple[Path, Path, Path]:
    """From existing unpacked wheel, returns in order: source_path, tests_path, config_path"""
    artifacts = (
        source_path / package_name,
        source_path / "tests",
        # package_data (non-python files) needs to live inside one of the packages
        source_path / package_name / "config",
    )
    return artifacts


def _copy_pipeline_tests(pipeline_name: str, result_path: Path, package_dir: Path):
    tests_source = result_path / "tests"
    tests_target = package_dir.parent / "tests" / "pipelines" / pipeline_name
    try:
        _sync_dirs(tests_source, tests_target)
    finally:
        shutil.rmtree(tests_source)


def _copy_pipeline_configs(
    pipe_name: str,
    result_path: Path,
    context: KedroContext,
    skip_config: bool,
    env: str = None,
):
    config_source = result_path / "config"
    env = env or "base"
    try:
        if not skip_config:
            config_target = (
                context.project_path / context.CONF_ROOT / env / "pipelines" / pipe_name
            )
            _sync_dirs(config_source, config_target)
    finally:
        shutil.rmtree(config_source)


def _delete_dirs(*dirs):
    for dir_ in dirs:
        click.echo(f"Deleting `{dir_}`: ", nl=False)
        try:
            shutil.rmtree(dir_)
        except Exception as exc:
            click.secho("FAILED", fg="red")
<<<<<<< HEAD
            cls = exc.__class__
            raise KedroCliError(f"{cls.__module__}.{cls.__qualname__}: {exc}") from exc
=======
            cls = ex.__class__
            raise KedroCliError(f"{cls.__module__}.{cls.__qualname__}: {ex}") from ex
>>>>>>> 02235559
        else:
            click.secho("OK", fg="green")<|MERGE_RESOLUTION|>--- conflicted
+++ resolved
@@ -427,13 +427,8 @@
         )
     except Exception as exc:
         click.secho("FAILED", fg="red")
-<<<<<<< HEAD
         cls = exc.__class__
         raise KedroCliError(f"{cls.__module__}.{cls.__qualname__}: {exc}") from exc
-=======
-        cls = ex.__class__
-        raise KedroCliError(f"{cls.__module__}.{cls.__qualname__}: {ex}") from ex
->>>>>>> 02235559
 
     click.secho("OK", fg="green")
     result_path = Path(result_path)
@@ -558,12 +553,8 @@
             shutil.rmtree(dir_)
         except Exception as exc:
             click.secho("FAILED", fg="red")
-<<<<<<< HEAD
             cls = exc.__class__
             raise KedroCliError(f"{cls.__module__}.{cls.__qualname__}: {exc}") from exc
-=======
-            cls = ex.__class__
-            raise KedroCliError(f"{cls.__module__}.{cls.__qualname__}: {ex}") from ex
->>>>>>> 02235559
+
         else:
             click.secho("OK", fg="green")